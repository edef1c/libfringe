// This file is part of libfringe, a low-level green threading library.
// Copyright (c) whitequark <whitequark@whitequark.org>
// Licensed under the Apache License, Version 2.0, <LICENSE-APACHE or
// http://apache.org/licenses/LICENSE-2.0> or the MIT license <LICENSE-MIT or
// http://opensource.org/licenses/MIT>, at your option. This file may not be
// copied, modified, or distributed except according to those terms.
<<<<<<< HEAD
#![feature(alloc, allocator_api)]
=======
#![feature(alloc, heap_api, allocator_api)]
>>>>>>> b79dcf3d

extern crate alloc;
extern crate fringe;

<<<<<<< HEAD
use alloc::heap::{Heap, Layout};
use alloc::allocator::Alloc;
=======
use alloc::heap::Heap;
use alloc::allocator::{Alloc, Layout};
>>>>>>> b79dcf3d
use alloc::boxed::Box;
use std::slice;
use fringe::{OsStack, OwnedStack, SliceStack, Stack, STACK_ALIGNMENT};

unsafe fn heap_allocate(size: usize, align: usize) -> *mut u8 {
  Heap.alloc(Layout::from_size_align_unchecked(size, align)).expect("couldn't allocate")
}

#[test]
fn slice_aligned() {
<<<<<<< HEAD
    unsafe {
        let ptr = Heap.alloc(Layout::from_size_align(16384, ::STACK_ALIGNMENT).unwrap())
            .unwrap_or_else(|err| Heap.oom(err));
        let mut slice = Box::from_raw(slice::from_raw_parts_mut(ptr, 16384));
        let stack = SliceStack::new(&mut slice[4096..8192]);
        assert_eq!(stack.base() as usize & (STACK_ALIGNMENT - 1), 0);
        assert_eq!(stack.limit() as usize & (STACK_ALIGNMENT - 1), 0);
    }
=======
  unsafe {
    let ptr = heap_allocate(16384, STACK_ALIGNMENT);
    let mut slice = Box::from_raw(slice::from_raw_parts_mut(ptr, 16384));
    let stack = SliceStack::new(&mut slice[4096..8192]);
    assert_eq!(stack.base() as usize & (STACK_ALIGNMENT - 1), 0);
    assert_eq!(stack.limit() as usize & (STACK_ALIGNMENT - 1), 0);
  }
>>>>>>> b79dcf3d
}

#[test]
fn slice_unaligned() {
<<<<<<< HEAD
    unsafe {
        let ptr = Heap.alloc(Layout::from_size_align(16384, ::STACK_ALIGNMENT).unwrap())
            .unwrap_or_else(|err| Heap.oom(err));
        let mut slice = Box::from_raw(slice::from_raw_parts_mut(ptr, 16384));
        let stack = SliceStack::new(&mut slice[4097..8193]);
        assert_eq!(stack.base() as usize & (STACK_ALIGNMENT - 1), 0);
        assert_eq!(stack.limit() as usize & (STACK_ALIGNMENT - 1), 0);
    }
=======
  unsafe {
    let ptr = heap_allocate(16384, STACK_ALIGNMENT);
    let mut slice = Box::from_raw(slice::from_raw_parts_mut(ptr, 16384));
    let stack = SliceStack::new(&mut slice[4097..8193]);
    assert_eq!(stack.base() as usize & (STACK_ALIGNMENT - 1), 0);
    assert_eq!(stack.limit() as usize & (STACK_ALIGNMENT - 1), 0);
  }
>>>>>>> b79dcf3d
}

#[test]
fn slice_too_small() {
<<<<<<< HEAD
    unsafe {
        let ptr = Heap.alloc(Layout::from_size_align(16384, ::STACK_ALIGNMENT).unwrap())
            .unwrap_or_else(|err| Heap.oom(err));
        println!("test");
        let mut slice = Box::from_raw(slice::from_raw_parts_mut(ptr, STACK_ALIGNMENT));
        println!("test");

        let stack = SliceStack::new(&mut slice[0..1]);
        // println!("test");

        assert_eq!(stack.base() as usize & (STACK_ALIGNMENT - 1), 0);
        // println!("test");

        assert_eq!(stack.limit() as usize & (STACK_ALIGNMENT - 1), 0);
        // println!("test");

    }
=======
  unsafe {
    let ptr = heap_allocate(STACK_ALIGNMENT, STACK_ALIGNMENT);
    let mut slice = Box::from_raw(slice::from_raw_parts_mut(ptr, STACK_ALIGNMENT));
    let stack = SliceStack::new(&mut slice[0..1]);
    assert_eq!(stack.base() as usize & (STACK_ALIGNMENT - 1), 0);
    assert_eq!(stack.limit() as usize & (STACK_ALIGNMENT - 1), 0);
  }
>>>>>>> b79dcf3d
}

#[test]
#[should_panic(expected = "SliceStack too small")]
fn slice_too_small_unaligned() {
<<<<<<< HEAD
    unsafe {
        let ptr = Heap.alloc(
            Layout::from_size_align(STACK_ALIGNMENT, ::STACK_ALIGNMENT).unwrap(),
        ).unwrap_or_else(|err| Heap.oom(err));
        let mut slice = Box::from_raw(slice::from_raw_parts_mut(ptr, STACK_ALIGNMENT));
        SliceStack::new(&mut slice[1..2]);
    }
=======
  unsafe {
    let ptr = heap_allocate(STACK_ALIGNMENT, STACK_ALIGNMENT);
    let mut slice = Box::from_raw(slice::from_raw_parts_mut(ptr, STACK_ALIGNMENT));
    SliceStack::new(&mut slice[1..2]);
  }
>>>>>>> b79dcf3d
}

#[test]
fn slice_stack() {
    let mut memory = [0; 1024];
    let stack = SliceStack::new(&mut memory);
    assert_eq!(stack.base() as usize & (STACK_ALIGNMENT - 1), 0);
    assert_eq!(stack.limit() as usize & (STACK_ALIGNMENT - 1), 0);

    // Size may be a bit smaller due to alignment
    assert!(stack.base() as usize - stack.limit() as usize > 1024 - STACK_ALIGNMENT * 2);
}

#[test]
fn owned_stack() {
    let stack = OwnedStack::new(1024);
    assert_eq!(stack.base() as usize & (STACK_ALIGNMENT - 1), 0);
    assert_eq!(stack.limit() as usize & (STACK_ALIGNMENT - 1), 0);
    assert_eq!(stack.base() as usize - stack.limit() as usize, 1024);
}

#[test]
fn default_os_stack() {
    let stack = OsStack::new(0).unwrap();
    assert_eq!(stack.base() as usize & (STACK_ALIGNMENT - 1), 0);
    assert_eq!(stack.limit() as usize & (STACK_ALIGNMENT - 1), 0);

    // Make sure the topmost page of the stack, at least, is accessible.
    unsafe {
        *(stack.base().offset(-1)) = 0;
    }
}

#[test]
fn one_page_os_stack() {
    let stack = OsStack::new(4096).unwrap();
    assert_eq!(stack.base() as usize & (STACK_ALIGNMENT - 1), 0);
    assert_eq!(stack.limit() as usize & (STACK_ALIGNMENT - 1), 0);

    // Make sure the topmost page of the stack, at least, is accessible.
    unsafe {
        *(stack.base().offset(-1)) = 0;
    }
}<|MERGE_RESOLUTION|>--- conflicted
+++ resolved
@@ -4,22 +4,13 @@
 // http://apache.org/licenses/LICENSE-2.0> or the MIT license <LICENSE-MIT or
 // http://opensource.org/licenses/MIT>, at your option. This file may not be
 // copied, modified, or distributed except according to those terms.
-<<<<<<< HEAD
 #![feature(alloc, allocator_api)]
-=======
-#![feature(alloc, heap_api, allocator_api)]
->>>>>>> b79dcf3d
 
 extern crate alloc;
 extern crate fringe;
 
-<<<<<<< HEAD
 use alloc::heap::{Heap, Layout};
 use alloc::allocator::Alloc;
-=======
-use alloc::heap::Heap;
-use alloc::allocator::{Alloc, Layout};
->>>>>>> b79dcf3d
 use alloc::boxed::Box;
 use std::slice;
 use fringe::{OsStack, OwnedStack, SliceStack, Stack, STACK_ALIGNMENT};
@@ -30,7 +21,6 @@
 
 #[test]
 fn slice_aligned() {
-<<<<<<< HEAD
     unsafe {
         let ptr = Heap.alloc(Layout::from_size_align(16384, ::STACK_ALIGNMENT).unwrap())
             .unwrap_or_else(|err| Heap.oom(err));
@@ -39,20 +29,10 @@
         assert_eq!(stack.base() as usize & (STACK_ALIGNMENT - 1), 0);
         assert_eq!(stack.limit() as usize & (STACK_ALIGNMENT - 1), 0);
     }
-=======
-  unsafe {
-    let ptr = heap_allocate(16384, STACK_ALIGNMENT);
-    let mut slice = Box::from_raw(slice::from_raw_parts_mut(ptr, 16384));
-    let stack = SliceStack::new(&mut slice[4096..8192]);
-    assert_eq!(stack.base() as usize & (STACK_ALIGNMENT - 1), 0);
-    assert_eq!(stack.limit() as usize & (STACK_ALIGNMENT - 1), 0);
-  }
->>>>>>> b79dcf3d
 }
 
 #[test]
 fn slice_unaligned() {
-<<<<<<< HEAD
     unsafe {
         let ptr = Heap.alloc(Layout::from_size_align(16384, ::STACK_ALIGNMENT).unwrap())
             .unwrap_or_else(|err| Heap.oom(err));
@@ -61,20 +41,10 @@
         assert_eq!(stack.base() as usize & (STACK_ALIGNMENT - 1), 0);
         assert_eq!(stack.limit() as usize & (STACK_ALIGNMENT - 1), 0);
     }
-=======
-  unsafe {
-    let ptr = heap_allocate(16384, STACK_ALIGNMENT);
-    let mut slice = Box::from_raw(slice::from_raw_parts_mut(ptr, 16384));
-    let stack = SliceStack::new(&mut slice[4097..8193]);
-    assert_eq!(stack.base() as usize & (STACK_ALIGNMENT - 1), 0);
-    assert_eq!(stack.limit() as usize & (STACK_ALIGNMENT - 1), 0);
-  }
->>>>>>> b79dcf3d
 }
 
 #[test]
 fn slice_too_small() {
-<<<<<<< HEAD
     unsafe {
         let ptr = Heap.alloc(Layout::from_size_align(16384, ::STACK_ALIGNMENT).unwrap())
             .unwrap_or_else(|err| Heap.oom(err));
@@ -92,21 +62,11 @@
         // println!("test");
 
     }
-=======
-  unsafe {
-    let ptr = heap_allocate(STACK_ALIGNMENT, STACK_ALIGNMENT);
-    let mut slice = Box::from_raw(slice::from_raw_parts_mut(ptr, STACK_ALIGNMENT));
-    let stack = SliceStack::new(&mut slice[0..1]);
-    assert_eq!(stack.base() as usize & (STACK_ALIGNMENT - 1), 0);
-    assert_eq!(stack.limit() as usize & (STACK_ALIGNMENT - 1), 0);
-  }
->>>>>>> b79dcf3d
 }
 
 #[test]
 #[should_panic(expected = "SliceStack too small")]
 fn slice_too_small_unaligned() {
-<<<<<<< HEAD
     unsafe {
         let ptr = Heap.alloc(
             Layout::from_size_align(STACK_ALIGNMENT, ::STACK_ALIGNMENT).unwrap(),
@@ -114,13 +74,6 @@
         let mut slice = Box::from_raw(slice::from_raw_parts_mut(ptr, STACK_ALIGNMENT));
         SliceStack::new(&mut slice[1..2]);
     }
-=======
-  unsafe {
-    let ptr = heap_allocate(STACK_ALIGNMENT, STACK_ALIGNMENT);
-    let mut slice = Box::from_raw(slice::from_raw_parts_mut(ptr, STACK_ALIGNMENT));
-    SliceStack::new(&mut slice[1..2]);
-  }
->>>>>>> b79dcf3d
 }
 
 #[test]
